--- conflicted
+++ resolved
@@ -63,135 +63,6 @@
          algorithm == alignment_gap_affine2p_wavefront;
 }
 /*
-<<<<<<< HEAD
- * Generic parameters
- */
-typedef struct {
-  // Algorithm
-  alignment_algorithm_type algorithm;
-  // I/O
-  char *input_filename;
-  char *output_filename;
-  bool output_full;
-  // I/O internals
-  FILE* input_file;
-  char* line1;
-  char* line2;
-  size_t line1_allocated;
-  size_t line2_allocated;
-  FILE* output_file;
-  // Penalties
-  linear_penalties_t linear_penalties;
-  affine_penalties_t affine_penalties;
-  affine2p_penalties_t affine2p_penalties;
-  // Alignment form
-  bool endsfree;
-  double pattern_begin_free;
-  double text_begin_free;
-  double pattern_end_free;
-  double text_end_free;
-  // Wavefront parameters
-  bool wfa_score_only;
-  int max_score;
-  wf_heuristic_strategy wfa_heuristic;
-  int wfa_heuristic_p1;
-  int wfa_heuristic_p2;
-  int wfa_heuristic_p3;
-  wavefront_memory_t wfa_memory_mode;
-  alignment_match_funct_t wfa_match_funct;
-  void* wfa_match_funct_arguments;
-  uint64_t wfa_max_memory;
-  int wfa_max_threads;
-  // Other algorithms parameters
-  int bandwidth;
-  // Misc
-  bool check_display;
-  bool check_correct;
-  bool check_score;
-  bool check_alignments;
-  int check_metric;
-  int check_bandwidth;
-  int plot;
-  // Profile
-  profiler_timer_t timer_global;
-  // System
-  int num_threads;
-  int batch_size;
-  int progress;
-  int verbose;
-} benchmark_args;
-benchmark_args parameters = {
-  // Algorithm
-  .algorithm = alignment_edit_wavefront,
-  // I/O
-  .input_filename = NULL,
-  .output_filename = NULL,
-  .output_full = false,
-  .output_file = NULL,
-  // I/O internals
-  .input_file = NULL,
-  .line1 = NULL,
-  .line2 = NULL,
-  .line1_allocated = 0,
-  .line2_allocated = 0,
-  // Penalties
-  .linear_penalties = {
-      .match = 0,
-      .mismatch = 4,
-      .indel = 2,
-  },
-  .affine_penalties = {
-      .match = 0,
-      .mismatch = 4,
-      .gap_opening = 6,
-      .gap_extension = 2,
-  },
-  .affine2p_penalties = {
-      .match = 0,
-      .mismatch = 4,
-      .gap_opening1 = 6,
-      .gap_extension1 = 2,
-      .gap_opening2 = 24,
-      .gap_extension2 = 1,
-  },
-  // Alignment form
-  .endsfree = false,
-  .pattern_begin_free = 0.0,
-  .text_begin_free = 0.0,
-  .pattern_end_free = 0.0,
-  .text_end_free = 0.0,
-  // Wavefront parameters
-  .wfa_score_only = false,
-  .max_score = INT_MAX,
-  .wfa_heuristic = wf_heuristic_none,
-  .wfa_heuristic_p1 = -1,
-  .wfa_heuristic_p2 = -1,
-  .wfa_heuristic_p3 = -1,
-  .wfa_memory_mode = wavefront_memory_high,
-  .wfa_match_funct = NULL,
-  .wfa_match_funct_arguments = NULL,
-  .wfa_max_memory = UINT64_MAX,
-  .wfa_max_threads = 1,
-  // Other algorithms parameters
-  .bandwidth = -1,
-  // Misc
-  .check_bandwidth = -1,
-  .check_display = false,
-  .check_correct = false,
-  .check_score = false,
-  .check_alignments = false,
-  .check_metric = ALIGN_DEBUG_CHECK_DISTANCE_METRIC_GAP_AFFINE,
-  .plot = 0,
-  // System
-  .num_threads = 1,
-  .batch_size = 10000,
-  .progress = 100000,
-  .verbose = 0,
-};
-
-/*
-=======
->>>>>>> 3175dfb8
  * Benchmark UTest
  */
 void align_pairwise_test() {
@@ -270,8 +141,7 @@
   if (parameters.wfa_score_only) {
     attributes.alignment_scope = compute_score;
   }
-  attributes.system.max_alignment_score = parameters.max_score;
-    // WF-Heuristic
+  // WF-Heuristic
   switch (parameters.wfa_heuristic) {
     case wf_heuristic_none:
       attributes.heuristic.strategy = wf_heuristic_none;
@@ -341,6 +211,7 @@
   attributes.plot.align_level = (parameters.plot < 0) ? -1 : parameters.plot - 1;
   attributes.system.verbose = parameters.verbose;
   attributes.system.max_memory_abort = parameters.wfa_max_memory;
+  attributes.system.max_alignment_score = parameters.wfa_max_score;
   attributes.system.max_num_threads = parameters.wfa_max_threads;
   // Allocate
   return wavefront_aligner_new(&attributes);
@@ -680,453 +551,6 @@
 /*
  * Main
  */
-<<<<<<< HEAD
-void usage() {
-  fprintf(stderr,
-      "USE: ./align_benchmark -a ALGORITHM -i PATH                             \n"
-      "      Options::                                                         \n"
-      "        [Algorithm]                                                     \n"
-      "          --algorithm|a ALGORITHM                                       \n"
-      "            [Indel (Longest Common Subsequence)]                        \n"
-      "              indel-wfa                                                 \n"
-      "            [Edit (Levenshtein)]                                        \n"
-      "              edit-bpm                                                  \n"
-      "              edit-dp                                                   \n"
-      "              edit-dp-banded                                            \n"
-      "              edit-wfa                                                  \n"
-      "            [Gap-linear (Needleman-Wunsch)]                             \n"
-      "              gap-linear-nw                                             \n"
-      "              gap-linear-wfa                                            \n"
-      "            [Gap-affine (Smith-Waterman-Gotoh)]                         \n"
-      "              gap-affine-swg                                            \n"
-      "              gap-affine-swg-banded                                     \n"
-      "              gap-affine-wfa                                            \n"
-      "            [Gap-affine-2pieces (Concave 2-pieces)]                     \n"
-      "              gap-affine2p-dp                                           \n"
-      "              gap-affine2p-wfa                                          \n"
-      "        [Input & Output]                                                \n"
-      "          --input|i PATH                                                \n"
-      "          --output|o PATH                                               \n"
-      "          --output-full PATH                                            \n"
-      "        [Penalties & Span]                                              \n"
-      "          --linear-penalties|p M,X,I                                    \n"
-      "          --affine-penalties|g M,X,O,E                                  \n"
-      "          --affine2p-penalties M,X,O1,E1,O2,E2                          \n"
-      "          --ends-free P0,Pf,T0,Tf                                       \n"
-      "        [Wavefront parameters]                                          \n"
-      "          --wfa-score-only                                              \n"
-      "          --max-score S                                                 \n"
-      "          --wfa-memory-mode 'high'|'med'|'low'|'ultralow'               \n"
-      "          --wfa-heuristic STRATEGY                                      \n"
-      "          --wfa-heuristic-parameters  P1,P2[,P3]                        \n"
-      "            [STRATEGY='banded-static']                                  \n"
-      "              P1 = minimum-diagonal-band (e.g., -100)                   \n"
-      "              P2 = maximum-diagonal-band (e.g., +100)                   \n"
-      "            [STRATEGY='banded-adaptive']                                \n"
-      "              P1 = minimum-diagonal-band (e.g., -100)                   \n"
-      "              P2 = maximum-diagonal-band (e.g., +100)                   \n"
-      "              P3 = steps-between-cutoffs                                \n"
-      "            [STRATEGY='wfa-adaptive']                                   \n"
-      "              P1 = minimum-wavefront-length                             \n"
-      "              P2 = maximum-difference-distance                          \n"
-      "              P3 = steps-between-cutoffs                                \n"
-      "            [STRATEGY='xdrop']                                          \n"
-      "              P1 = x-drop                                               \n"
-      "              P2 = steps-between-cutoffs                                \n"
-      "            [STRATEGY='zdrop']                                          \n"
-      "              P1 = z-drop                                               \n"
-      "              P2 = steps-between-cutoffs                                \n"
-      "          --wfa-max-memory BYTES                                        \n"
-      "          --wfa-max-threads INT (intra-parallelism; default=1)          \n"
-      "        [Other Parameters]                                              \n"
-      "          --bandwidth INT                                               \n"
-      "        [Misc]                                                          \n"
-      "          --check|c 'correct'|'score'|'alignment'                       \n"
-      "          --check-distance 'indel'|'edit'|'linear'|'affine'|'affine2p'  \n"
-      "          --check-bandwidth INT                                         \n"
-      "          --plot                                                        \n"
-      "        [System]                                                        \n"
-      "          --num-threads|t INT                                           \n"
-      "          --batch-size INT                                              \n"
-    //"          --progress|P INT                                              \n"
-      "          --help|h                                                      \n");
-}
-void parse_arguments(int argc,char** argv) {
-  struct option long_options[] = {
-    /* Input */
-    { "algorithm", required_argument, 0, 'a' },
-    { "input", required_argument, 0, 'i' },
-    { "output", required_argument, 0, 'o' },
-    { "output-full", required_argument, 0, 800 },
-    /* Penalties */
-    { "linear-penalties", required_argument, 0, 'p' },
-    { "affine-penalties", required_argument, 0, 'g' },
-    { "affine2p-penalties", required_argument, 0, 900 },
-    { "ends-free", required_argument, 0, 901 },
-    /* Wavefront parameters */
-    { "wfa-score-only", no_argument, 0, 1000 },
-    { "max-score", required_argument, 0, 1001 },
-    { "wfa-memory-mode", required_argument, 0, 1002 },
-    { "wfa-heuristic", required_argument, 0, 1003 },
-    { "wfa-heuristic-parameters", required_argument, 0, 1004 },
-    { "wfa-custom-match-funct", no_argument, 0, 1005 },
-    { "wfa-max-memory", required_argument, 0, 1006 },
-    { "wfa-max-threads", required_argument, 0, 1007 },
-    /* Other alignment parameters */
-    { "bandwidth", required_argument, 0, 2000 },
-    /* Misc */
-    { "check", required_argument, 0, 'c' },
-    { "check-distance", required_argument, 0, 3001 },
-    { "check-bandwidth", required_argument, 0, 3002 },
-    { "plot", optional_argument, 0, 3003 },
-    /* System */
-    { "num-threads", required_argument, 0, 't' },
-    { "batch-size", required_argument, 0, 4000 },
-    { "progress", required_argument, 0, 'P' },
-    { "verbose", optional_argument, 0, 'v' },
-    { "help", no_argument, 0, 'h' },
-    { 0, 0, 0, 0 } };
-  int c,option_index;
-  if (argc <= 1) {
-    usage();
-    exit(0);
-  }
-  while (1) {
-    c=getopt_long(argc,argv,"a:i:o:p:g:P:c:v::t:h",long_options,&option_index);
-    if (c==-1) break;
-    switch (c) {
-    /*
-     * Algorithm
-     */
-    case 'a': {
-      /* Test bench */
-      if (strcmp(optarg,"test")==0) {
-        parameters.algorithm = alignment_test;
-      // Indel
-      } else if (strcmp(optarg,"indel-wfa")==0) {
-        parameters.algorithm = alignment_indel_wavefront;
-      // Edit
-      } else if (strcmp(optarg,"edit-bpm")==0) {
-        parameters.algorithm = alignment_edit_bpm;
-      } else if (strcmp(optarg,"edit-dp")==0) {
-        parameters.algorithm = alignment_edit_dp;
-      } else if (strcmp(optarg,"edit-dp-banded")==0) {
-        parameters.algorithm = alignment_edit_dp_banded;
-      } else if (strcmp(optarg,"edit-wfa")==0) {
-        parameters.algorithm = alignment_edit_wavefront;
-      // Gap-Linear
-      } else if (strcmp(optarg,"gap-linear-nw")==0 ||
-                 strcmp(optarg,"gap-linear-dp")==0) {
-        parameters.algorithm = alignment_gap_linear_nw;
-      } else if (strcmp(optarg,"gap-linear-wfa")==0) {
-        parameters.algorithm = alignment_gap_linear_wavefront;
-      // Gap-Affine
-      } else if (strcmp(optarg,"gap-affine-swg")==0 ||
-                 strcmp(optarg,"gap-affine-dp")==0) {
-        parameters.algorithm = alignment_gap_affine_swg;
-      } else if (strcmp(optarg,"gap-affine-swg-banded")==0 ||
-                 strcmp(optarg,"gap-affine-dp-banded")==0) {
-        parameters.algorithm = alignment_gap_affine_swg_banded;
-      } else if (strcmp(optarg,"gap-affine-wfa")==0) {
-        parameters.algorithm = alignment_gap_affine_wavefront;
-      // Gap-Affine 2-Pieces
-      } else if (strcmp(optarg,"gap-affine2p-dp")==0) {
-        parameters.algorithm = alignment_gap_affine2p_dp;
-      } else if (strcmp(optarg,"gap-affine2p-wfa")==0) {
-        parameters.algorithm = alignment_gap_affine2p_wavefront;
-      } else {
-        fprintf(stderr,"Algorithm '%s' not recognized\n",optarg);
-        exit(1);
-      }
-      break;
-    }
-    /*
-     * Input/Output
-     */
-    case 'i':
-      parameters.input_filename = optarg;
-      break;
-    case 'o':
-      parameters.output_filename = optarg;
-      break;
-    case 800: // --output-full
-      parameters.output_filename = optarg;
-      parameters.output_full = true;
-      break;
-    /*
-     * Penalties
-     */
-    case 'p': { // --linear-penalties M,X,I
-      char* sentinel = strtok(optarg,",");
-      parameters.linear_penalties.match = atoi(sentinel);
-      sentinel = strtok(NULL,",");
-      parameters.linear_penalties.mismatch = atoi(sentinel);
-      sentinel = strtok(NULL,",");
-      parameters.linear_penalties.indel = atoi(sentinel);
-      break;
-    }
-    case 'g': { // --affine-penalties M,X,O,E
-      char* sentinel = strtok(optarg,",");
-      parameters.affine_penalties.match = atoi(sentinel);
-      sentinel = strtok(NULL,",");
-      parameters.affine_penalties.mismatch = atoi(sentinel);
-      sentinel = strtok(NULL,",");
-      parameters.affine_penalties.gap_opening = atoi(sentinel);
-      sentinel = strtok(NULL,",");
-      parameters.affine_penalties.gap_extension = atoi(sentinel);
-      break;
-    }
-    case 900: { // --affine2p-penalties M,X,O1,E1,O2,E2
-      char* sentinel = strtok(optarg,",");
-      parameters.affine2p_penalties.match = atoi(sentinel);
-      sentinel = strtok(NULL,",");
-      parameters.affine2p_penalties.mismatch = atoi(sentinel);
-      sentinel = strtok(NULL,",");
-      parameters.affine2p_penalties.gap_opening1 = atoi(sentinel);
-      sentinel = strtok(NULL,",");
-      parameters.affine2p_penalties.gap_extension1 = atoi(sentinel);
-      sentinel = strtok(NULL,",");
-      parameters.affine2p_penalties.gap_opening2 = atoi(sentinel);
-      sentinel = strtok(NULL,",");
-      parameters.affine2p_penalties.gap_extension2 = atoi(sentinel);
-      break;
-    }
-    case 901: { // --ends-free P0,Pf,T0,Tf
-      parameters.endsfree = true;
-      char* sentinel = strtok(optarg,",");
-      parameters.pattern_begin_free = atof(sentinel);
-      sentinel = strtok(NULL,",");
-      parameters.pattern_end_free = atof(sentinel);
-      sentinel = strtok(NULL,",");
-      parameters.text_begin_free = atof(sentinel);
-      sentinel = strtok(NULL,",");
-      parameters.text_end_free = atof(sentinel);
-      break;
-    }
-    /*
-     * Wavefront parameters
-     */
-    case 1000: // --wfa-score-only
-      parameters.wfa_score_only = true;
-      break;
-    case 1001: // --max-score
-        parameters.max_score = atoi(optarg);
-        break;
-    case 1002: // --wfa-memory-mode in {'high','med','low'}
-      if (strcmp(optarg,"high")==0) {
-        parameters.wfa_memory_mode = wavefront_memory_high;
-      } else if (strcmp(optarg,"med")==0) {
-        parameters.wfa_memory_mode = wavefront_memory_med;
-      } else if (strcmp(optarg,"low")==0) {
-        parameters.wfa_memory_mode = wavefront_memory_low;
-      } else if (strcmp(optarg,"ultralow")==0) {
-        parameters.wfa_memory_mode = wavefront_memory_ultralow;
-      } else {
-        fprintf(stderr,"Option '--wfa-memory-mode' must be in {'high','med','low','ultralow'}\n");
-        exit(1);
-      }
-      break;
-    case 1003: // --wfa-heuristic in {'none'|'banded-static'|'banded-adaptive'|'wfa-adaptive'|'xdrop'|'zdrop'}
-      if (strcmp(optarg,"none")==0) {
-        parameters.wfa_heuristic = wf_heuristic_none;
-      } else if (strcmp(optarg,"banded-static")==0 || strcmp(optarg,"banded")==0) {
-        parameters.wfa_heuristic = wf_heuristic_banded_static;
-      } else if (strcmp(optarg,"banded-adaptive")==0) {
-        parameters.wfa_heuristic = wf_heuristic_banded_adaptive;
-      } else if (strcmp(optarg,"wfa-adaptive")==0) {
-        parameters.wfa_heuristic = wf_heuristic_wfadaptive;
-      } else if (strcmp(optarg,"xdrop")==0) {
-        parameters.wfa_heuristic = wf_heuristic_xdrop;
-      } else if (strcmp(optarg,"zdrop")==0) {
-        parameters.wfa_heuristic = wf_heuristic_zdrop;
-      } else {
-        fprintf(stderr,"Option '--wf-heuristic' must be in {'none'|'banded-static'|'banded-adaptive'|'wfa-adaptive'|'xdrop'|'zdrop'}\n");
-        exit(1);
-      }
-      break;
-    case 1004: { // --wfa-heuristic-parameters  <P1>,<P2>[,<P3>]
-      char* sentinel = strtok(optarg,",");
-      const int p1 = atoi(sentinel);
-      parameters.wfa_heuristic_p1 = p1;
-      sentinel = strtok(NULL,",");
-      const int p2 = atoi(sentinel);
-      parameters.wfa_heuristic_p2 = p2;
-      sentinel = strtok(NULL,",");
-      if (sentinel != NULL) {
-        const int p3 = atoi(sentinel);
-        parameters.wfa_heuristic_p3 = p3;
-      }
-      break;
-    }
-    case 1005: // --wfa-custom-match-funct
-      parameters.wfa_match_funct = match_function;
-      parameters.wfa_match_funct_arguments = &match_function_params;
-      break;
-    case 1006: // --wfa-max-memory
-      parameters.wfa_max_memory = atol(optarg);
-      break;
-    case 1007: // --wfa-max-threads
-      parameters.wfa_max_threads = atoi(optarg);
-      break;
-    /*
-     * Other alignment parameters
-     */
-    case 2000: // --bandwidth
-      parameters.bandwidth = atoi(optarg);
-      break;
-    /*
-     * Misc
-     */
-    case 'c':
-      if (optarg ==  NULL) { // default = correct
-        parameters.check_correct = true;
-        parameters.check_score = false;
-        parameters.check_alignments = false;
-      } else if (strcasecmp(optarg,"display")==0) {
-        parameters.check_display = true;
-      } else if (strcasecmp(optarg,"correct")==0) {
-        parameters.check_correct = true;
-        parameters.check_score = false;
-        parameters.check_alignments = false;
-      } else if (strcasecmp(optarg,"score")==0) {
-        parameters.check_correct = true;
-        parameters.check_score = true;
-        parameters.check_alignments = false;
-      } else if (strcasecmp(optarg,"alignment")==0) {
-        parameters.check_correct = true;
-        parameters.check_score = true;
-        parameters.check_alignments = true;
-      } else {
-        fprintf(stderr,"Option '--check' must be in {'correct','score','alignment'}\n");
-        exit(1);
-      }
-      break;
-    case 3001: // --check-distance in {'indel','edit','linear','affine','affine2p'}
-      if (strcasecmp(optarg,"indel")==0) {
-        parameters.check_metric = ALIGN_DEBUG_CHECK_DISTANCE_METRIC_INDEL;
-      } else if (strcasecmp(optarg,"edit")==0) {
-        parameters.check_metric = ALIGN_DEBUG_CHECK_DISTANCE_METRIC_EDIT;
-      } else if (strcasecmp(optarg,"linear")==0) {
-        parameters.check_metric = ALIGN_DEBUG_CHECK_DISTANCE_METRIC_GAP_LINEAR;
-      } else if (strcasecmp(optarg,"affine")==0) {
-        parameters.check_metric = ALIGN_DEBUG_CHECK_DISTANCE_METRIC_GAP_AFFINE;
-      } else if (strcasecmp(optarg,"affine2p")==0) {
-        parameters.check_metric = ALIGN_DEBUG_CHECK_DISTANCE_METRIC_GAP_AFFINE2P;
-      } else {
-        fprintf(stderr,"Option '--check-distance' must be in {'indel','edit','linear','affine','affine2p'}\n");
-        exit(1);
-      }
-      break;
-    case 3002: // --check-bandwidth
-      parameters.check_bandwidth = atoi(optarg);
-      break;
-    case 3003: // --plot
-      parameters.plot = (optarg==NULL) ? 1000 : atoi(optarg);
-      break;
-    /*
-     * System
-     */
-    case 't': // --num-threads
-      parameters.num_threads = atoi(optarg);
-      break;
-    case 4000: // --batch-size
-      parameters.batch_size = atoi(optarg);
-      break;
-    case 'P':
-      parameters.progress = atoi(optarg);
-      break;
-    case 'v':
-      if (optarg==NULL) {
-        parameters.verbose = 1;
-      } else {
-        parameters.verbose = atoi(optarg);
-        if (parameters.verbose < 0 || parameters.verbose > 4) {
-          fprintf(stderr,"Option '--verbose' must be in {0,1,2,3,4}\n");
-          exit(1);
-        }
-      }
-      break;
-    case 'h':
-      usage();
-      exit(1);
-    // Other
-    case '?': default:
-      fprintf(stderr,"Option not recognized \n");
-      exit(1);
-    }
-  }
-  // Checks general
-  if (parameters.algorithm!=alignment_test && parameters.input_filename==NULL) {
-    fprintf(stderr,"Option --input is required \n");
-    exit(1);
-  }
-  // Check 'ends-free' parameter
-  if (parameters.endsfree) {
-    switch (parameters.algorithm) {
-      case alignment_gap_affine_swg:
-        parameters.algorithm = alignment_gap_affine_swg_endsfree;
-        break;
-      case alignment_indel_wavefront:
-      case alignment_edit_wavefront:
-      case alignment_gap_linear_wavefront:
-      case alignment_gap_affine_wavefront:
-      case alignment_gap_affine2p_wavefront:
-        break;
-      default:
-        fprintf(stderr,"Ends-free variant not implemented for the selected algorithm\n");
-        exit(1);
-        break;
-    }
-  }
-  // Check 'bandwidth' parameter
-  switch (parameters.algorithm) {
-    case alignment_edit_dp_banded:
-    case alignment_gap_affine_swg_banded:
-      if (parameters.bandwidth == -1) {
-        fprintf(stderr,"Parameter 'bandwidth' has to be provided for banded algorithms\n");
-        exit(1);
-      }
-      break;
-    default:
-      if (parameters.bandwidth != -1) {
-        fprintf(stderr,"Parameter 'bandwidth' has no effect with the selected algorithm\n");
-        exit(1);
-      }
-      break;
-  }
-  // Check 'wfa-heuristic'
-  switch (parameters.wfa_heuristic) {
-    case wf_heuristic_banded_static:
-    case wf_heuristic_xdrop:
-    case wf_heuristic_zdrop:
-      if (parameters.wfa_heuristic_p1 == -1 ||
-          parameters.wfa_heuristic_p2 == -1) {
-        fprintf(stderr,"Heuristic requires parameters '--wfa-heuristic-parameters' <P1>,<P2>\n");
-        exit(1);
-      }
-      break;
-    case wf_heuristic_banded_adaptive:
-    case wf_heuristic_wfadaptive:
-      if (parameters.wfa_heuristic_p1 == -1 ||
-          parameters.wfa_heuristic_p2 == -1 ||
-          parameters.wfa_heuristic_p3 == -1) {
-        fprintf(stderr,"Heuristic requires parameters '--wfa-heuristic-parameters' <P1>,<P2>,<P3>\n");
-        exit(1);
-      }
-      break;
-    default:
-      break;
-  }
-  // Checks parallel
-  if (parameters.num_threads > 1) {
-    if (parameters.plot > 0) {
-      fprintf(stderr,"Parameter 'plot' disabled for parallel executions\n");
-      parameters.plot = 0;
-    }
-  }
-}
-=======
->>>>>>> 3175dfb8
 int main(int argc,char* argv[]) {
   // Parsing command-line options
   parse_arguments(argc,argv);
